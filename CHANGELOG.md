--- conflicted
+++ resolved
@@ -1,9 +1,17 @@
+
+## [0.5.0] - 13 April 2021
+
+- Adds support for overlays
+- Added animation to suggestions
+
 ## [0.3.2] - 10 Jan 2021
 
 - Fix a [small bug](https://github.com/maheshmnj/searchfield/pull/4)
+
 ## [0.3.1] - 10 Jan 2021
 
 - Adds support for validator to add custom validations
+
 ## [0.3.0] - 24 Dec 2020
 
 - Support for controller to interact with the SearchField
@@ -11,26 +19,16 @@
 ## [0.2.1] - 19 Dec 2020
 
 - update Docs
+
 ## [0.2.0] - 18 Dec 2020
 
 - support to change the height of each suggestionItem.
 - Can now define max number of suggestions visible in the viewport.
 - Customizable Search Input Decoration like the built in textfield.
 - decorate the Suggestions List with color or gradient.
+
 ## [0.0.1] - 11 Dec 2020
 
 - Initial Release.
-
-
-
-
-<<<<<<< HEAD
-=======
 - supports sound null safety
 - docs: minor documentation fixes and improvements
-
-## [0.5.0-nullsafety-beta] - 13 April 2021
-
-- Adds support for overlays
-- Added animation to suggestions
->>>>>>> 987cbf90
