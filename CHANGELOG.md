--- conflicted
+++ resolved
@@ -1,18 +1,15 @@
-<<<<<<< HEAD
 #### [0.7.5] - Jan 27, 2023
 - Hot Fix: https://github.com/maheshmnj/searchfield/issues/70 OnSuggestionTap broke in flutter 3.7 for non mobile platforms see: https://github.com/flutter/flutter/issues/119390
+
+- Add `enabled` property see [#65](https://github.com/maheshmnj/searchfield/pull/65)
 
 #### [0.7.4] - Jan 16, 2023
 
 - Add `comparator` property to filter out the suggestions with a custom logic.
 - Fixes [#69](https://github.com/maheshmnj/searchfield/issues/69)
 
-#### [0.7.3] - Jan 16, 2023
-- Add `enabled` property see [#65](https://github.com/maheshmnj/searchfield/pull/65)
-=======
 #### [0.7.3] - Oct 25, 2022
 - Adds Scrollbar for suggestions
->>>>>>> 1713af9c
 
 #### [0.7.2] - Oct 25, 2022
 
