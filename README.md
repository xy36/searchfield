--- conflicted
+++ resolved
@@ -1,8 +1,4 @@
-<<<<<<< HEAD
-# [SearchField: ^0.3.2](https://pub.dev/packages/searchfield)
-=======
-# [searchfield: ^0.5.0-nullsafety.beta](https://pub.dev/packages/searchfield)
->>>>>>> 987cbf90
+# [searchfield: ^0.5.0](https://pub.dev/packages/searchfield)
 
 A highly customizable simple and easy to use flutter Widget to add a searchfield to your Flutter Application.This Widget allows you to search and select from list of suggestions.
 
@@ -31,11 +27,7 @@
 
 ```
 dependencies:
-<<<<<<< HEAD
-  searchfield: ^0.3.2
-=======
-  searchfield: ^0.5.0-nullsafety.beta
->>>>>>> 987cbf90
+  searchfield: ^0.5.0
 ```
 
 - Import the package
